// Copyright 2017 The Bazel Authors. All rights reserved.
//
// Licensed under the Apache License, Version 2.0 (the "License");
// you may not use this file except in compliance with the License.
// You may obtain a copy of the License at
//
//    http://www.apache.org/licenses/LICENSE-2.0
//
// Unless required by applicable law or agreed to in writing, software
// distributed under the License is distributed on an "AS IS" BASIS,
// WITHOUT WARRANTIES OR CONDITIONS OF ANY KIND, either express or implied.
// See the License for the specific language governing permissions and
// limitations under the License.

package build.buildfarm.instance.stub;

import static build.buildfarm.common.grpc.Retrier.NO_RETRIES;
import static com.google.common.base.Preconditions.checkState;
import static com.google.common.util.concurrent.Futures.immediateFuture;
import static com.google.common.util.concurrent.Futures.transform;
import static com.google.common.util.concurrent.MoreExecutors.directExecutor;
import static java.lang.String.format;
import static java.util.logging.Level.SEVERE;

import build.bazel.remote.execution.v2.ActionCacheGrpc;
import build.bazel.remote.execution.v2.ActionCacheGrpc.ActionCacheBlockingStub;
import build.bazel.remote.execution.v2.ActionResult;
import build.bazel.remote.execution.v2.BatchReadBlobsRequest;
import build.bazel.remote.execution.v2.BatchReadBlobsResponse.Response;
import build.bazel.remote.execution.v2.BatchUpdateBlobsRequest;
import build.bazel.remote.execution.v2.BatchUpdateBlobsRequest.Request;
import build.bazel.remote.execution.v2.BatchUpdateBlobsResponse;
import build.bazel.remote.execution.v2.CapabilitiesGrpc;
import build.bazel.remote.execution.v2.CapabilitiesGrpc.CapabilitiesBlockingStub;
import build.bazel.remote.execution.v2.ContentAddressableStorageGrpc;
import build.bazel.remote.execution.v2.ContentAddressableStorageGrpc.ContentAddressableStorageBlockingStub;
import build.bazel.remote.execution.v2.ContentAddressableStorageGrpc.ContentAddressableStorageFutureStub;
import build.bazel.remote.execution.v2.Digest;
import build.bazel.remote.execution.v2.Directory;
import build.bazel.remote.execution.v2.ExecuteOperationMetadata;
import build.bazel.remote.execution.v2.ExecutionGrpc;
import build.bazel.remote.execution.v2.ExecutionGrpc.ExecutionStub;
import build.bazel.remote.execution.v2.WaitExecutionRequest;
import build.bazel.remote.execution.v2.ExecutionPolicy;
import build.bazel.remote.execution.v2.FindMissingBlobsRequest;
import build.bazel.remote.execution.v2.FindMissingBlobsResponse;
import build.bazel.remote.execution.v2.GetActionResultRequest;
import build.bazel.remote.execution.v2.GetCapabilitiesRequest;
import build.bazel.remote.execution.v2.GetTreeRequest;
import build.bazel.remote.execution.v2.GetTreeResponse;
import build.bazel.remote.execution.v2.Platform;
import build.bazel.remote.execution.v2.RequestMetadata;
import build.bazel.remote.execution.v2.ResultsCachePolicy;
import build.bazel.remote.execution.v2.ServerCapabilities;
import build.bazel.remote.execution.v2.UpdateActionResultRequest;
import build.buildfarm.common.Write;
import build.buildfarm.common.DigestUtil;
import build.buildfarm.common.DigestUtil.ActionKey;
import build.buildfarm.common.Watcher;
import build.buildfarm.common.function.InterruptingPredicate;
import build.buildfarm.common.grpc.ByteStreamHelper;
import build.buildfarm.common.grpc.Retrier;
import build.buildfarm.common.grpc.StubWriteOutputStream;
import build.buildfarm.instance.Instance;
import build.buildfarm.instance.Utils;
import build.buildfarm.v1test.OperationQueueGrpc;
import build.buildfarm.v1test.OperationQueueGrpc.OperationQueueBlockingStub;
import build.buildfarm.v1test.PollOperationRequest;
import build.buildfarm.v1test.QueueEntry;
import build.buildfarm.v1test.TakeOperationRequest;
import com.google.bytestream.ByteStreamGrpc;
import com.google.bytestream.ByteStreamGrpc.ByteStreamBlockingStub;
import com.google.bytestream.ByteStreamGrpc.ByteStreamStub;
import com.google.bytestream.ByteStreamProto.ReadRequest;
import com.google.bytestream.ByteStreamProto.ReadResponse;
import com.google.common.base.Supplier;
import com.google.common.base.Suppliers;
import com.google.common.collect.ImmutableList;
import com.google.common.collect.Iterables;
import com.google.common.collect.Maps;
import com.google.common.hash.HashCode;
import com.google.common.util.concurrent.ListenableFuture;
import com.google.common.util.concurrent.ListeningScheduledExecutorService;
import com.google.common.util.concurrent.SettableFuture;
import com.google.common.util.concurrent.UncheckedExecutionException;
import com.google.longrunning.CancelOperationRequest;
import com.google.longrunning.DeleteOperationRequest;
import com.google.longrunning.GetOperationRequest;
import com.google.longrunning.ListOperationsRequest;
import com.google.longrunning.ListOperationsResponse;
import com.google.longrunning.Operation;
import com.google.longrunning.OperationsGrpc;
import com.google.longrunning.OperationsGrpc.OperationsBlockingStub;
import com.google.protobuf.Any;
import com.google.protobuf.ByteString;
import com.google.protobuf.InvalidProtocolBufferException;
import com.google.rpc.Code;
import io.grpc.Channel;
import io.grpc.ManagedChannel;
import io.grpc.Status;
import io.grpc.StatusRuntimeException;
import io.grpc.protobuf.StatusProto;
import io.grpc.stub.StreamObserver;
import java.io.IOException;
import java.io.InputStream;
import java.util.Iterator;
import java.util.Map;
import java.util.UUID;
import java.util.concurrent.Executor;
import java.util.concurrent.ExecutionException;
import java.util.concurrent.TimeUnit;
import java.util.logging.Logger;
import javax.annotation.Nullable;

public class StubInstance implements Instance {
  private static final Logger logger = Logger.getLogger(StubInstance.class.getName());

  private static final long DEFAULT_DEADLINE_DAYS = 100 * 365;

  private final String name;
  private final String identifier;
  private final DigestUtil digestUtil;
  private final ManagedChannel channel;
  private final long deadlineAfter;
  private final TimeUnit deadlineAfterUnits;
  private final Retrier retrier;
  private final @Nullable ListeningScheduledExecutorService retryService;
  private boolean isStopped = false;
  private final int maxBatchUpdateBlobsSize = 3 * 1024 * 1024;

  public StubInstance(
      String name,
      DigestUtil digestUtil,
      ManagedChannel channel) {
    this(name, "no-identifier", digestUtil, channel, DEFAULT_DEADLINE_DAYS, TimeUnit.DAYS);
  }

  public StubInstance(
      String name,
      String identifier,
      DigestUtil digestUtil,
      ManagedChannel channel) {
    this(name, identifier, digestUtil, channel, DEFAULT_DEADLINE_DAYS, TimeUnit.DAYS);
  }

  public StubInstance(
      String name,
      String identifier,
      DigestUtil digestUtil,
      ManagedChannel channel,
      long deadlineAfter, TimeUnit deadlineAfterUnits) {
    this(name, identifier, digestUtil, channel, deadlineAfter, deadlineAfterUnits, NO_RETRIES, /* retryService=*/ null);
  }

  public StubInstance(
      String name,
      String identifier,
      DigestUtil digestUtil,
      ManagedChannel channel,
      long deadlineAfter, TimeUnit deadlineAfterUnits,
      Retrier retrier,
      @Nullable ListeningScheduledExecutorService retryService) {
    this.name = name;
    this.identifier = identifier;
    this.digestUtil = digestUtil;
    this.channel = channel;
    this.deadlineAfter = deadlineAfter;
    this.deadlineAfterUnits = deadlineAfterUnits;
    this.retrier = retrier;
    this.retryService = retryService;
  }

  public Channel getChannel() {
    return channel;
  }

  // no deadline for this
  private ExecutionStub newExStub() {
    return ExecutionGrpc.newStub(channel);
  }

  private final Supplier<ActionCacheBlockingStub> actionCacheBlockingStub =
      Suppliers.memoize(
          new Supplier<ActionCacheBlockingStub>() {
            @Override
            public ActionCacheBlockingStub get() {
              return ActionCacheGrpc.newBlockingStub(channel);
            }
          });

  private final Supplier<CapabilitiesBlockingStub> capsBlockingStub =
      Suppliers.memoize(
          new Supplier<CapabilitiesBlockingStub>() {
            @Override
            public CapabilitiesBlockingStub get() {
              return CapabilitiesGrpc.newBlockingStub(channel);
            }
          });

  private final Supplier<ContentAddressableStorageFutureStub> casFutureStub =
      Suppliers.memoize(
          new Supplier<ContentAddressableStorageFutureStub>() {
            @Override
            public ContentAddressableStorageFutureStub get() {
              return ContentAddressableStorageGrpc.newFutureStub(channel);
            }
          });

  private final Supplier<ContentAddressableStorageBlockingStub> casBlockingStub =
      Suppliers.memoize(
          new Supplier<ContentAddressableStorageBlockingStub>() {
            @Override
            public ContentAddressableStorageBlockingStub get() {
              return ContentAddressableStorageGrpc.newBlockingStub(channel);
            }
          });

  private final Supplier<ContentAddressableStorageFutureStub> contentAddressableStorageFutureStub =
      Suppliers.memoize(
          new Supplier<ContentAddressableStorageFutureStub>() {
            @Override
            public ContentAddressableStorageFutureStub get() {
              return ContentAddressableStorageGrpc.newFutureStub(channel);
            }
          });

  private final Supplier<ByteStreamBlockingStub> bsBlockingStub =
      Suppliers.memoize(
          new Supplier<ByteStreamBlockingStub>() {
            @Override
            public ByteStreamBlockingStub get() {
              return ByteStreamGrpc.newBlockingStub(channel);
            }
          });

  private ByteStreamStub newBSStub() {
    return ByteStreamGrpc.newStub(channel)
        .withDeadlineAfter(deadlineAfter, deadlineAfterUnits);
  }

  private final Supplier<OperationsBlockingStub> operationsBlockingStub =
      Suppliers.memoize(
          new Supplier<OperationsBlockingStub>() {
            @Override
            public OperationsBlockingStub get() {
              return OperationsGrpc.newBlockingStub(channel);
            }
          });

  private final Supplier<OperationQueueBlockingStub> operationQueueBlockingStub =
      Suppliers.memoize(
          new Supplier<OperationQueueBlockingStub>() {
            @Override
            public OperationQueueBlockingStub get() {
              return OperationQueueGrpc.newBlockingStub(channel);
            }
          });

  @Override
  public String getName() {
    return name;
  }

  @Override
  public DigestUtil getDigestUtil() {
    return digestUtil;
  }

  @Override
  public void start() { }

  @Override
  public void stop() throws InterruptedException {
    isStopped = true;
    channel.shutdownNow();
    channel.awaitTermination(0, TimeUnit.SECONDS);
  }

  private void throwIfStopped() {
    if (isStopped) {
      throw new IllegalStateException("instance has been stopped");
    }
  }

  @Override
  public ActionResult getActionResult(ActionKey actionKey) {
    throwIfStopped();
    try {
      return actionCacheBlockingStub.get()
          .withDeadlineAfter(deadlineAfter, deadlineAfterUnits)
          .getActionResult(GetActionResultRequest.newBuilder()
              .setInstanceName(getName())
              .setActionDigest(actionKey.getDigest())
              .build());
    } catch (StatusRuntimeException e) {
      if (e.getStatus().equals(Status.NOT_FOUND)) {
        return null;
      }
      throw e;
    }
  }

  @Override
  public void putActionResult(ActionKey actionKey, ActionResult actionResult) {
    throwIfStopped();
    // should we be checking the ActionResult return value?
    actionCacheBlockingStub.get()
        .withDeadlineAfter(deadlineAfter, deadlineAfterUnits)
        .updateActionResult(UpdateActionResultRequest.newBuilder()
            .setInstanceName(getName())
            .setActionDigest(actionKey.getDigest())
            .setActionResult(actionResult)
            .build());
  }

  @Override
<<<<<<< HEAD
  public ListenableFuture<Iterable<Digest>> findMissingBlobs(Iterable<Digest> digests, Executor executor) {
    throwIfStopped();
    FindMissingBlobsRequest request = FindMissingBlobsRequest.newBuilder()
        .setInstanceName(getName())
        .addAllBlobDigests(digests)
        .build();
    if (request.getSerializedSize() > 4 * 1024 * 1024) {
      throw new IllegalStateException("FINDMISSINGBLOBS IS TOO LARGE");
    }
    return transform(
        contentAddressableStorageFutureStub.get()
            .withDeadlineAfter(deadlineAfter, deadlineAfterUnits)
            .findMissingBlobs(request),
        (response) -> response.getMissingBlobDigestsList(),
        executor);
=======
  public Iterable<Digest> putAllBlobs(Iterable<ByteString> blobs)
      throws IOException, IllegalArgumentException, InterruptedException {
    // sort of a blatant misuse - one chunker per input, query digests before exhausting iterators
    Map<HashCode, Chunker> chunkers = Maps.newHashMap();
    ImmutableList.Builder<Digest> digests = ImmutableList.builder();
    for (ByteString blob : blobs) {
      Chunker chunker = Chunker.builder().setInput(blob).build();
      Digest digest = digestUtil.compute(blob);
      digests.add(digest);
      chunkers.put(HashCode.fromString(digest.getHash()), chunker);
    }
    uploader.uploadBlobs(chunkers);
    return digests.build();
>>>>>>> c8967e22
  }

  public Write getOperationStreamWrite(String name) {
    return getWrite(name, StubWriteOutputStream.UNLIMITED_EXPECTED_SIZE, /* autoflush=*/ true);
  }

  @Override
  public InputStream newOperationStreamInput(
      String resourceName,
      long offset,
      long deadlineAfter,
      TimeUnit deadlineAfterUnits) {
    return newInput(resourceName, offset, deadlineAfter, deadlineAfterUnits);
  }

  InputStream newInput(
      String resourceName,
      long offset,
      long deadlineAfter,
      TimeUnit deadlineAfterUnits) {
    return ByteStreamHelper.newInput(
        resourceName,
        offset,
        Suppliers.memoize(() -> ByteStreamGrpc.newStub(channel)
            .withDeadlineAfter(deadlineAfter, deadlineAfterUnits)),
        retrier::newBackoff,
        retrier::isRetriable,
        retryService);
  }

  @Override
  public String getBlobName(Digest blobDigest) {
    return format(
        "%s/blobs/%s",
        getName(),
        DigestUtil.toString(blobDigest));
  }

  @Override
  public void getBlob(
      Digest blobDigest,
      long offset,
      long limit,
      long readDeadlineAfter,
      TimeUnit readDeadlineAfterUnits,
      StreamObserver<ByteString> blobObserver) {
    throwIfStopped();
    newBSStub()
        .withDeadlineAfter(readDeadlineAfter, readDeadlineAfterUnits)
        .read(
            ReadRequest.newBuilder()
                .setResourceName(getBlobName(blobDigest))
                .setReadOffset(offset)
                .setReadLimit(limit)
                .build(),
            new StreamObserver<ReadResponse>() {
              @Override
              public void onNext(ReadResponse response) {
                blobObserver.onNext(response.getData());
              }

              @Override
              public void onCompleted() {
                blobObserver.onCompleted();
              }

              @Override
              public void onError(Throwable t) {
                blobObserver.onError(t);
              }
            });
  }

  public InputStream newBlobInput(
      Digest digest,
      long offset,
      long deadlineAfter,
      TimeUnit deadlineAfterUnits) {
    return newInput(getBlobName(digest), offset, deadlineAfter, deadlineAfterUnits);
  }

  @Override
  public ListenableFuture<Iterable<Response>> getAllBlobsFuture(
      Iterable<Digest> digests) {
    return transform(
        casFutureStub.get()
            .batchReadBlobs(BatchReadBlobsRequest.newBuilder()
                .setInstanceName(getName())
                .addAllDigests(digests)
                .build()),
        (response) -> response.getResponsesList(),
        directExecutor());
  }

  @Override
  public boolean containsBlob(Digest digest) {
    try {
      return Iterables.isEmpty(findMissingBlobs(ImmutableList.of(digest), directExecutor()).get());
    } catch (ExecutionException e) {
      Throwable cause = e.getCause();
      if (cause instanceof RuntimeException) {
        throw (RuntimeException) cause;
      }
      throw new UncheckedExecutionException(e);
    } catch (InterruptedException e) {
      Thread.currentThread().interrupt();
      return false;
    }
  }

  Write getWrite(String resourceName, long expectedSize, boolean autoflush) {
    return new StubWriteOutputStream(
        bsBlockingStub,
        Suppliers.memoize(() -> ByteStreamGrpc.newStub(channel)), // explicitly avoiding deadline due to client cancellation determination
        resourceName,
        expectedSize,
        autoflush);
  }

  /**
   * no express synchronization, callers are expected to register listeners
   * prior to initiating writes
   */
  @Override
  public Write getBlobWrite(Digest digest, UUID uuid) {
    String resourceName = ByteStreamUploader.uploadResourceName(
        getName(),
        uuid,
        HashCode.fromString(digest.getHash()),
        digest.getSizeBytes());
    return getWrite(resourceName, digest.getSizeBytes(), /* autoflush=*/ false);
  }

  @Override
  public Iterable<Digest> putAllBlobs(Iterable<ByteString> blobs) {
    long totalSize = 0;
    ImmutableList.Builder<Request> requests = ImmutableList.builder();
    for (ByteString blob : blobs) {
      checkState(totalSize + blob.size() <= maxBatchUpdateBlobsSize);
      requests.add(Request.newBuilder()
          .setDigest(digestUtil.compute(blob))
          .setData(blob)
          .build());
      totalSize += blob.size();
    }
    BatchUpdateBlobsRequest batchRequest = BatchUpdateBlobsRequest.newBuilder()
        .setInstanceName(getName())
        .addAllRequests(requests.build())
        .build();
    BatchUpdateBlobsResponse batchResponse = casBlockingStub.get()
        .withDeadlineAfter(deadlineAfter, deadlineAfterUnits)
        .batchUpdateBlobs(batchRequest);
    PutAllBlobsException exception = null;
    for (BatchUpdateBlobsResponse.Response response : batchResponse.getResponsesList()) {
      com.google.rpc.Status status = response.getStatus();
      if (Code.forNumber(status.getCode()) != Code.OK) {
        if (exception == null) {
          exception = new PutAllBlobsException();
        }
        exception.addFailedResponse(response);
      }
    }
    if (exception != null) {
      throw exception;
    }
<<<<<<< HEAD
    return Iterables.transform(batchResponse.getResponsesList(), (response) -> response.getDigest());
=======
    Chunker chunker = Chunker.builder().setInput(blob).build();
    Digest digest = digestUtil.compute(blob);
    uploader.uploadBlob(HashCode.fromString(digest.getHash()), chunker);
    return digest;
>>>>>>> c8967e22
  }

  @Override
  public String getTree(
      Digest rootDigest,
      int pageSize,
      String pageToken,
      ImmutableList.Builder<Directory> directories) {
    throwIfStopped();
    Iterator<GetTreeResponse> replies = casBlockingStub.get()
        .withDeadlineAfter(deadlineAfter, deadlineAfterUnits)
        .getTree(GetTreeRequest.newBuilder()
            .setInstanceName(getName())
            .setRootDigest(rootDigest)
            .setPageSize(pageSize)
            .setPageToken(pageToken)
            .build());
    // new streaming interface doesn't really fit with what we're trying to do here...
    String nextPageToken = "";
    while (replies.hasNext()) {
      GetTreeResponse response = replies.next();
      directories.addAll(response.getDirectoriesList());
      nextPageToken = response.getNextPageToken();
    }
    return nextPageToken;
  }

  @Override
  public ListenableFuture<Void> execute(
      Digest actionDigest,
      boolean skipCacheLookup,
      ExecutionPolicy executionPolicy,
      ResultsCachePolicy resultsCachePolicy,
      RequestMetadata metadata,
      Watcher watcher) {
    throw new UnsupportedOperationException();
  }

  @Override
  public void match(Platform platform, MatchListener listener) throws InterruptedException {
    throwIfStopped();
    TakeOperationRequest request = TakeOperationRequest.newBuilder()
        .setInstanceName(getName())
        .setPlatform(platform)
        .build();
    listener.onWaitStart();
    QueueEntry queueEntry = operationQueueBlockingStub.get()
        .withDeadlineAfter(deadlineAfter, deadlineAfterUnits)
        .take(request);
    listener.onWaitEnd();
    listener.onEntry(queueEntry);
  }

  @Override
  public boolean putOperation(Operation operation) {
    throwIfStopped();
    return operationQueueBlockingStub
        .get()
        .withDeadlineAfter(deadlineAfter, deadlineAfterUnits)
        .put(operation)
        .getCode() == Code.OK.getNumber();
  }

  @Override
  public boolean putAndValidateOperation(Operation operation) {
    throw new UnsupportedOperationException();
  }

  @Override
  public boolean pollOperation(
      String operationName,
      ExecuteOperationMetadata.Stage stage) {
    throwIfStopped();
    return operationQueueBlockingStub
        .get()
        .withDeadlineAfter(deadlineAfter, deadlineAfterUnits)
        .poll(PollOperationRequest.newBuilder()
            .setOperationName(operationName)
            .setStage(stage)
            .build())
        .getCode() == Code.OK.getNumber();
  }

  @Override
  public ListenableFuture<Void> watchOperation(
      String operationName,
      Watcher watcher) {
    WaitExecutionRequest request = WaitExecutionRequest.newBuilder()
        .setName(operationName)
        .build();
    SettableFuture<Void> result = SettableFuture.create();
    newExStub().waitExecution(
        request,
        new StreamObserver<Operation>() {
          @Override
          public void onNext(Operation operation) {
            watcher.observe(operation);
          }

          @Override
          public void onError(Throwable t) {
            result.setException(t);
          }

          @Override
          public void onCompleted() {
            result.set(null);
          }
        });
    return result;
  }

  @Override
  public String listOperations(
      int pageSize, String pageToken, String filter,
      ImmutableList.Builder<Operation> operations) {
    throwIfStopped();
    ListOperationsResponse response =
        operationsBlockingStub.get()
            .withDeadlineAfter(deadlineAfter, deadlineAfterUnits)
            .listOperations(ListOperationsRequest.newBuilder()
            .setName(getName() + "/operations")
            .setPageSize(pageSize)
            .setPageToken(pageToken)
            .setFilter(filter)
            .build());
    operations.addAll(response.getOperationsList());
    return response.getNextPageToken();
  }

  @Override
  public Operation getOperation(String operationName) {
    throwIfStopped();
    return operationsBlockingStub.get()
        .withDeadlineAfter(deadlineAfter, deadlineAfterUnits)
        .getOperation(GetOperationRequest.newBuilder()
            .setName(operationName)
            .build());
  }

  @Override
  public void deleteOperation(String operationName) {
    throwIfStopped();
    operationsBlockingStub.get()
        .withDeadlineAfter(deadlineAfter, deadlineAfterUnits)
        .deleteOperation(DeleteOperationRequest.newBuilder()
            .setName(operationName)
            .build());
  }

  @Override
  public void cancelOperation(String operationName) {
    throwIfStopped();
    operationsBlockingStub.get()
        .withDeadlineAfter(deadlineAfter, deadlineAfterUnits)
        .cancelOperation(CancelOperationRequest.newBuilder()
            .setName(operationName)
            .build());
  }

  @Override
  public ServerCapabilities getCapabilities() {
    throwIfStopped();
    return capsBlockingStub.get()
        .withDeadlineAfter(deadlineAfter, deadlineAfterUnits)
        .getCapabilities(GetCapabilitiesRequest.newBuilder()
            .setInstanceName(getName())
            .build());
  }
}<|MERGE_RESOLUTION|>--- conflicted
+++ resolved
@@ -314,7 +314,6 @@
   }
 
   @Override
-<<<<<<< HEAD
   public ListenableFuture<Iterable<Digest>> findMissingBlobs(Iterable<Digest> digests, Executor executor) {
     throwIfStopped();
     FindMissingBlobsRequest request = FindMissingBlobsRequest.newBuilder()
@@ -330,21 +329,41 @@
             .findMissingBlobs(request),
         (response) -> response.getMissingBlobDigestsList(),
         executor);
-=======
-  public Iterable<Digest> putAllBlobs(Iterable<ByteString> blobs)
-      throws IOException, IllegalArgumentException, InterruptedException {
-    // sort of a blatant misuse - one chunker per input, query digests before exhausting iterators
-    Map<HashCode, Chunker> chunkers = Maps.newHashMap();
-    ImmutableList.Builder<Digest> digests = ImmutableList.builder();
+  }
+
+  @Override
+  public Iterable<Digest> putAllBlobs(Iterable<ByteString> blobs) {
+    long totalSize = 0;
+    ImmutableList.Builder<Request> requests = ImmutableList.builder();
     for (ByteString blob : blobs) {
-      Chunker chunker = Chunker.builder().setInput(blob).build();
-      Digest digest = digestUtil.compute(blob);
-      digests.add(digest);
-      chunkers.put(HashCode.fromString(digest.getHash()), chunker);
-    }
-    uploader.uploadBlobs(chunkers);
-    return digests.build();
->>>>>>> c8967e22
+      checkState(totalSize + blob.size() <= maxBatchUpdateBlobsSize);
+      requests.add(Request.newBuilder()
+          .setDigest(digestUtil.compute(blob))
+          .setData(blob)
+          .build());
+      totalSize += blob.size();
+    }
+    BatchUpdateBlobsRequest batchRequest = BatchUpdateBlobsRequest.newBuilder()
+        .setInstanceName(getName())
+        .addAllRequests(requests.build())
+        .build();
+    BatchUpdateBlobsResponse batchResponse = casBlockingStub.get()
+        .withDeadlineAfter(deadlineAfter, deadlineAfterUnits)
+        .batchUpdateBlobs(batchRequest);
+    PutAllBlobsException exception = null;
+    for (BatchUpdateBlobsResponse.Response response : batchResponse.getResponsesList()) {
+      com.google.rpc.Status status = response.getStatus();
+      if (Code.forNumber(status.getCode()) != Code.OK) {
+        if (exception == null) {
+          exception = new PutAllBlobsException();
+        }
+        exception.addFailedResponse(response);
+      }
+    }
+    if (exception != null) {
+      throw exception;
+    }
+    return Iterables.transform(batchResponse.getResponsesList(), (response) -> response.getDigest());
   }
 
   public Write getOperationStreamWrite(String name) {
@@ -476,48 +495,6 @@
         HashCode.fromString(digest.getHash()),
         digest.getSizeBytes());
     return getWrite(resourceName, digest.getSizeBytes(), /* autoflush=*/ false);
-  }
-
-  @Override
-  public Iterable<Digest> putAllBlobs(Iterable<ByteString> blobs) {
-    long totalSize = 0;
-    ImmutableList.Builder<Request> requests = ImmutableList.builder();
-    for (ByteString blob : blobs) {
-      checkState(totalSize + blob.size() <= maxBatchUpdateBlobsSize);
-      requests.add(Request.newBuilder()
-          .setDigest(digestUtil.compute(blob))
-          .setData(blob)
-          .build());
-      totalSize += blob.size();
-    }
-    BatchUpdateBlobsRequest batchRequest = BatchUpdateBlobsRequest.newBuilder()
-        .setInstanceName(getName())
-        .addAllRequests(requests.build())
-        .build();
-    BatchUpdateBlobsResponse batchResponse = casBlockingStub.get()
-        .withDeadlineAfter(deadlineAfter, deadlineAfterUnits)
-        .batchUpdateBlobs(batchRequest);
-    PutAllBlobsException exception = null;
-    for (BatchUpdateBlobsResponse.Response response : batchResponse.getResponsesList()) {
-      com.google.rpc.Status status = response.getStatus();
-      if (Code.forNumber(status.getCode()) != Code.OK) {
-        if (exception == null) {
-          exception = new PutAllBlobsException();
-        }
-        exception.addFailedResponse(response);
-      }
-    }
-    if (exception != null) {
-      throw exception;
-    }
-<<<<<<< HEAD
-    return Iterables.transform(batchResponse.getResponsesList(), (response) -> response.getDigest());
-=======
-    Chunker chunker = Chunker.builder().setInput(blob).build();
-    Digest digest = digestUtil.compute(blob);
-    uploader.uploadBlob(HashCode.fromString(digest.getHash()), chunker);
-    return digest;
->>>>>>> c8967e22
   }
 
   @Override
