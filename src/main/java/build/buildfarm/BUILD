--- conflicted
+++ resolved
@@ -6,17 +6,12 @@
 
 java_library(
     name = "common",
-<<<<<<< HEAD
     srcs = glob(["common/*.java", "common/function/*.java"]),
-=======
-    srcs = glob(["common/*.java"]),
->>>>>>> ec7a0536
-    deps = [
-        "//3rdparty/jvm/com/google/guava",
-        "//3rdparty/jvm/com/google/protobuf:protobuf_java",
-        "//src/main/protobuf:build_buildfarm_v1test_buildfarm_java_proto",
-<<<<<<< HEAD
-        "@googleapis//:google_devtools_remoteexecution_v1test_remote_execution_java_proto",
+    deps = [
+        "//3rdparty/jvm/com/google/guava",
+        "//3rdparty/jvm/com/google/protobuf:protobuf_java",
+        "//src/main/protobuf:build_buildfarm_v1test_buildfarm_java_proto",
+        "@remote_apis//:build_bazel_remote_execution_v2_remote_execution_java_proto",
         "@googleapis//:google_longrunning_operations_java_proto",
     ],
 )
@@ -43,10 +38,7 @@
         "//3rdparty/jvm/io/grpc:grpc_core",
         "//3rdparty/jvm/io/grpc:grpc_protobuf",
         "//3rdparty/jvm/io/grpc:grpc_stub",
-        "@googleapis//:google_devtools_remoteexecution_v1test_remote_execution_java_proto",
-=======
-        "@remote_apis//:build_bazel_remote_execution_v2_remote_execution_java_proto",
->>>>>>> ec7a0536
+        "@remote_apis//:build_bazel_remote_execution_v2_remote_execution_java_proto",
     ],
 )
 
@@ -60,12 +52,8 @@
         ":common",
         "//3rdparty/jvm/com/google/guava",
         "//3rdparty/jvm/com/google/protobuf:protobuf_java",
-<<<<<<< HEAD
-        "//3rdparty/jvm/io/grpc:grpc_core",
-        "//3rdparty/jvm/io/grpc:grpc_stub",
-        "@googleapis//:google_devtools_remoteexecution_v1test_remote_execution_java_proto",
-=======
->>>>>>> ec7a0536
+        "//3rdparty/jvm/io/grpc:grpc_core",
+        "//3rdparty/jvm/io/grpc:grpc_stub",
         "@googleapis//:google_longrunning_operations_java_proto",
         "@remote_apis//:build_bazel_remote_execution_v2_remote_execution_java_proto",
     ],
@@ -75,36 +63,26 @@
     name = "server-instance",
     srcs = [
         "instance/AbstractServerInstance.java",
-<<<<<<< HEAD
         "instance/GetDirectoryFunction.java",
-=======
         "instance/OperationsMap.java",
->>>>>>> ec7a0536
         "instance/TokenizableIterator.java",
         "instance/TreeIterator.java",
     ],
     deps = [
-<<<<<<< HEAD
         "@googleapis//:google_rpc_error_details_java_proto",
-=======
         ":ac",
         ":cas",
->>>>>>> ec7a0536
-        ":common",
-        ":instance",
-        "//3rdparty/jvm/com/google/code/findbugs:jsr305",
-        "//3rdparty/jvm/com/google/guava",
-        "//3rdparty/jvm/com/google/protobuf:protobuf_java",
-        "//3rdparty/jvm/io/grpc:grpc_context",
-        "//3rdparty/jvm/io/grpc:grpc_core",
-        "//3rdparty/jvm/io/grpc:grpc_netty",
-        "//3rdparty/jvm/io/grpc:grpc_protobuf",
-        "//3rdparty/jvm/io/grpc:grpc_stub",
-<<<<<<< HEAD
-        "//src/main/protobuf:build_buildfarm_v1test_buildfarm_java_proto",
-        "@googleapis//:google_devtools_remoteexecution_v1test_remote_execution_java_proto",
-=======
->>>>>>> ec7a0536
+        ":common",
+        ":instance",
+        "//3rdparty/jvm/com/google/code/findbugs:jsr305",
+        "//3rdparty/jvm/com/google/guava",
+        "//3rdparty/jvm/com/google/protobuf:protobuf_java",
+        "//3rdparty/jvm/io/grpc:grpc_context",
+        "//3rdparty/jvm/io/grpc:grpc_core",
+        "//3rdparty/jvm/io/grpc:grpc_netty",
+        "//3rdparty/jvm/io/grpc:grpc_protobuf",
+        "//3rdparty/jvm/io/grpc:grpc_stub",
+        "//src/main/protobuf:build_buildfarm_v1test_buildfarm_java_proto",
         "@googleapis//:google_longrunning_operations_java_proto",
         "@googleapis//:google_rpc_code_java_proto",
         "@googleapis//:google_rpc_status_java_proto",
@@ -116,12 +94,9 @@
     name = "memory-instance",
     srcs = glob(["instance/memory/*.java"]),
     deps = [
-<<<<<<< HEAD
         "@googleapis//:google_rpc_error_details_java_proto",
-=======
         ":ac",
         ":cas",
->>>>>>> ec7a0536
         ":common",
         ":instance",
         ":server-instance",
@@ -245,12 +220,7 @@
         "//src/main/protobuf:build_buildfarm_v1test_buildfarm_java_proto",
         "@googleapis//:google_bytestream_bytestream_java_grpc",
         "@googleapis//:google_bytestream_bytestream_java_proto",
-<<<<<<< HEAD
-        "@googleapis//:google_devtools_remoteexecution_v1test_remote_execution_java_grpc",
-        "@googleapis//:google_devtools_remoteexecution_v1test_remote_execution_java_proto",
         "@googleapis//:google_longrunning_operations_java_grpc",
-=======
->>>>>>> ec7a0536
         "@googleapis//:google_longrunning_operations_java_proto",
         "@googleapis//:google_rpc_code_java_proto",
         "@remote_apis//:build_bazel_remote_execution_v2_remote_execution_java_grpc",
@@ -263,6 +233,7 @@
     srcs = glob(["worker/shard/*.java"]),
     deps = [
         ":buildfarm",
+        ":cas",
         ":common",
         ":instance",
         ":memory-instance",
@@ -307,6 +278,7 @@
     name = "worker",
     srcs = glob(["worker/*.java"]),
     deps = [
+        ":cas",
         ":common",
         ":instance",
         ":stub-instance",
@@ -391,10 +363,6 @@
 container_image(
     name = "buildfarm-operationqueue-worker.container",
     base = "@java_base//image",
-    cmd = [
-        "buildfarm-worker_deploy.jar",
-        "/config/worker.config",
-    ],
     # leverage the implicit target of the buildfarm-server to get a fat jar.
     # this is simply a workaround for the fact that we have so many dependencies,
     # so we'd want some wrappy script. This seemed more straightforward.
@@ -402,7 +370,6 @@
     files = [
         ":buildfarm-operationqueue-worker_deploy.jar",
     ],
-<<<<<<< HEAD
     cmd = [
         "buildfarm-operationqueue-worker_deploy.jar",
         "/config/worker.config",
@@ -437,7 +404,7 @@
     deps = [
         ":common",
         ":worker",
-        "@googleapis//:google_devtools_remoteexecution_v1test_remote_execution_java_proto",
+        "@remote_apis//:build_bazel_remote_execution_v2_remote_execution_java_proto",
     ],
 )
 
@@ -496,7 +463,5 @@
         "//3rdparty/jvm/io/grpc:grpc_protobuf",
         "//3rdparty/jvm/io/grpc:grpc_stub",
     ],
-=======
     visibility = ["//visibility:public"],
->>>>>>> ec7a0536
 )